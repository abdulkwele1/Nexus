import { createRouter, createWebHistory } from 'vue-router';
import HomeView from '../views/HomeView.vue';
import Home from '../components/Home.vue';
import userSettings from '../components/userSettings.vue';
import SolarPage from '../components/SolarPage.vue';
import Locations from '../components/Locations.vue';
<<<<<<< HEAD
import drone from '../components/drone.vue'
// Function to get a cookie by name
function getCookie(name) {
  const value = `; ${document.cookie}`;
  const parts = value.split(`; ${name}=`);
  if (parts.length === 2) return parts.pop().split(';').shift();
}
=======

import { useNexusStore } from '@/stores/nexus'
>>>>>>> 818547ac

const router = createRouter({
  history: createWebHistory(import.meta.env.BASE_URL),
  routes: [
    
  {
      path: '/drone',
      name: 'drone',
      component: drone,
      meta: { requiresAuth: true }
    },

    {
      path: '/locations',
      name: 'locations',
      component: Locations,
      meta: { requiresAuth: true }
    },

    {
      path: '/solar',
      name: 'solar',
      component: SolarPage, // Solar page
      meta: { requiresAuth: true } // Protect this route
    },

    {
      path: '/',
      name: 'home',
      component: HomeView // Login page
    },
    {
      path: '/home',
      name: 'homepage',
      component: Home,
      meta: { requiresAuth: true } // Protect this route
    },

    {
      path: '/settings',
      name: 'userSettings',
      component: userSettings,
      meta: { requiresAuth: true } // Protect this route
    },
    {
      path: '/about',
      name: 'about',
      component: () => import('../views/AboutView.vue') // Lazy-loaded route
    }
  ]
});

// Navigation guard
router.beforeEach((to, from, next) => {
  const store = useNexusStore()

  const loggedInUser = store.user.getCookie(); // Check for session_id cookie
  if (to.matched.some(record => record.meta.requiresAuth) && !loggedInUser) {
    next('/'); // Redirect to login if not logged in
  } else {
    next(); // Allow access
  }
});

export default router;<|MERGE_RESOLUTION|>--- conflicted
+++ resolved
@@ -4,18 +4,9 @@
 import userSettings from '../components/userSettings.vue';
 import SolarPage from '../components/SolarPage.vue';
 import Locations from '../components/Locations.vue';
-<<<<<<< HEAD
 import drone from '../components/drone.vue'
-// Function to get a cookie by name
-function getCookie(name) {
-  const value = `; ${document.cookie}`;
-  const parts = value.split(`; ${name}=`);
-  if (parts.length === 2) return parts.pop().split(';').shift();
-}
-=======
+import { useNexusStore } from '@/stores/nexus'
 
-import { useNexusStore } from '@/stores/nexus'
->>>>>>> 818547ac
 
 const router = createRouter({
   history: createWebHistory(import.meta.env.BASE_URL),
