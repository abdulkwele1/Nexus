import { createRouter, createWebHistory } from 'vue-router';
import HomeView from '../views/HomeView.vue';
import Home from '../components/Home.vue';
import userSettings from '../components/userSettings.vue';
import SolarPage from '../components/SolarPage.vue';
import Sensors from '../components/sensors.vue';
import Drone from '../components/drone.vue'
<<<<<<< HEAD
// Function to get a cookie by name
function getCookie(name) {
  const value = `; ${document.cookie}`;
  const parts = value.split(`; ${name}=`);
  if (parts.length === 2) return parts.pop().split(';').shift();
}
=======

import { useNexusStore } from '@/stores/nexus'
>>>>>>> 0b86e019

const router = createRouter({
  history: createWebHistory(import.meta.env.BASE_URL),
  routes: [
    
  {
      path: '/drone',
      name: 'drone',
      component: Drone,
      meta: { requiresAuth: true }
    },

    {
      path: '/sensors',
      name: 'sensors',
      component: Sensors,
      meta: { requiresAuth: true }
    },

    {
      path: '/solar',
      name: 'solar',
      component: SolarPage, // Solar page
      meta: { requiresAuth: true } // Protect this route
    },

    {
      path: '/',
      name: 'home',
      component: HomeView // Login page
    },
    {
      path: '/home',
      name: 'homepage',
      component: Home,
      meta: { requiresAuth: true } // Protect this route
    },

    {
      path: '/settings',
      name: 'userSettings',
      component: userSettings,
      meta: { requiresAuth: true } // Protect this route
    },
    {
      path: '/about',
      name: 'about',
      component: () => import('../views/AboutView.vue') // Lazy-loaded route
    }
  ]
});

// Navigation guard
router.beforeEach((to, from, next) => {
  const store = useNexusStore()

  const loggedInUser = store.user.getCookie(); // Check for session_id cookie
  if (to.matched.some(record => record.meta.requiresAuth) && !loggedInUser) {
    next('/'); // Redirect to login if not logged in
  } else {
    next(); // Allow access
  }
});

export default router;<|MERGE_RESOLUTION|>--- conflicted
+++ resolved
@@ -5,17 +5,7 @@
 import SolarPage from '../components/SolarPage.vue';
 import Sensors from '../components/sensors.vue';
 import Drone from '../components/drone.vue'
-<<<<<<< HEAD
-// Function to get a cookie by name
-function getCookie(name) {
-  const value = `; ${document.cookie}`;
-  const parts = value.split(`; ${name}=`);
-  if (parts.length === 2) return parts.pop().split(';').shift();
-}
-=======
-
 import { useNexusStore } from '@/stores/nexus'
->>>>>>> 0b86e019
 
 const router = createRouter({
   history: createWebHistory(import.meta.env.BASE_URL),
